""" Base class to implement a new LLM

This module is the base class to integrate the various LLMs API. This module also
includes the Base LLM classes for OpenAI, HuggingFace and Google PaLM.

Example:

    ```
    from .base import BaseOpenAI

    class CustomLLM(BaseOpenAI):

        Custom Class Starts here!!
    ```
"""

import os
import ast
import re
from abc import ABC, abstractmethod
from typing import Any, Dict, Optional

import openai
import requests

from ..exceptions import (
    APIKeyNotFoundError,
    MethodNotImplementedError,
    NoCodeFoundError,
)
from ..helpers.openai_info import openai_callback_var
from ..prompts.base import AbstractPrompt


class LLM:
    """Base class to implement a new LLM."""

    last_prompt: Optional[str] = None

    def is_pandasai_llm(self) -> bool:
        """
        Return True if the LLM is from pandasAI.

        Returns:
            bool: True if the LLM is from pandasAI

        """
        return True

    @property
    def type(self) -> str:
        """
        Return type of LLM.

        Raises:
            APIKeyNotFoundError: Type has not been implemented

        Returns:
            str: Type of LLM a string

        """
        raise APIKeyNotFoundError("Type has not been implemented")

    def _polish_code(self, code: str) -> str:
        """
        Polish the code by removing the leading "python" or "py",  \
        removing the imports and removing trailing spaces and new lines.

        Args:
            code (str): A sting of Python code.

        Returns:
            str: Polished code.

        """
        if re.match(r"^(python|py)", code):
            code = re.sub(r"^(python|py)", "", code)
        if re.match(r"^`.*`$", code):
            code = re.sub(r"^`(.*)`$", r"\1", code)
        code = code.strip()
        return code

    def _is_python_code(self, string):
        """
        Return True if it is valid python code.
        Args:
            string (str):

        Returns (bool): True if Python Code otherwise False

        """
        try:
            ast.parse(string)
            return True
        except SyntaxError:
            return False

    def _extract_code(self, response: str, separator: str = "```") -> str:
        """
        Extract the code from the response.

        Args:
            response (str): Response
            separator (str, optional): Separator. Defaults to "```".

        Raises:
            NoCodeFoundError: No code found in the response

        Returns:
            str: Extracted code from the response

        """
        code = response
        if len(code.split(separator)) > 1:
            code = code.split(separator)[1]
        code = self._polish_code(code)
        if not self._is_python_code(code):
            raise NoCodeFoundError("No code found in the response")

        return code

    @abstractmethod
    def call(self, instruction: AbstractPrompt, suffix: str = "") -> str:
        """
        Execute the LLM with given prompt.

        Args:
            instruction (AbstractPrompt): A prompt object with instruction for LLM.
            suffix (str, optional): Suffix. Defaults to "".

        Raises:
            MethodNotImplementedError: Call method has not been implemented

        """
        raise MethodNotImplementedError("Call method has not been implemented")

    def generate_code(self, instruction: AbstractPrompt) -> str:
        """
        Generate the code based on the instruction and the given prompt.

        Args:
            instruction (AbstractPrompt): Prompt with instruction for LLM.

        Returns:
            str: A string of Python code.

        """
        code = self.call(instruction, suffix="")
        return self._extract_code(code)


class BaseOpenAI(LLM, ABC):
    """Base class to implement a new OpenAI LLM.

    LLM base class, this class is extended to be used with OpenAI API.

    """

    api_token: str
    temperature: float = 0
    max_tokens: int = 1000
    top_p: float = 1
    frequency_penalty: float = 0
    presence_penalty: float = 0.6
    stop: Optional[str] = None
    # support explicit proxy for OpenAI
    openai_proxy: Optional[str] = None

    def _set_params(self, **kwargs):
        """
        Set Parameters
        Args:
            **kwargs: ["model", "engine", "deployment_id", "temperature","max_tokens",
            "top_p", "frequency_penalty", "presence_penalty", "stop", ]

        Returns:
            None.

        """

        valid_params = [
            "model",
            "engine",
            "deployment_id",
            "temperature",
            "max_tokens",
            "top_p",
            "frequency_penalty",
            "presence_penalty",
            "stop",
        ]
        for key, value in kwargs.items():
            if key in valid_params:
                setattr(self, key, value)

    @property
    def _default_params(self) -> Dict[str, Any]:
        """
        Get the default parameters for calling OpenAI API

        Returns
            Dict: A dict of OpenAi API parameters.

        """

        return {
            "temperature": self.temperature,
            "max_tokens": self.max_tokens,
            "top_p": self.top_p,
            "frequency_penalty": self.frequency_penalty,
            "presence_penalty": self.presence_penalty,
        }

    def completion(self, prompt: str) -> str:
        """
        Query the completion API

        Args:
            prompt (str): A string representation of the prompt.

        Returns:
            str: LLM response.

        """
        params = {**self._default_params, "prompt": prompt}

        if self.stop is not None:
            params["stop"] = [self.stop]

        response = openai.Completion.create(**params)

        openai_handler = openai_callback_var.get()
        if openai_handler:
            openai_handler(response)

        return response["choices"][0]["text"]

    def chat_completion(self, value: str) -> str:
        """
        Query the chat completion API

        Args:
            value (str): Prompt

        Returns:
            str: LLM response.

        """
        params = {
            **self._default_params,
            "messages": [
                {
                    "role": "system",
                    "content": value,
                }
            ],
        }

        if self.stop is not None:
            params["stop"] = [self.stop]

        response = openai.ChatCompletion.create(**params)

        openai_handler = openai_callback_var.get()
        if openai_handler:
            openai_handler(response)

        return response["choices"][0]["message"]["content"]


class HuggingFaceLLM(LLM):
    """Base class to implement a new Hugging Face LLM.

    LLM base class is extended to be used with HuggingFace LLM Modes APIs.

    """

    last_prompt: Optional[str] = None
    api_token: str
    _api_url: str = "https://api-inference.huggingface.co/models/"
    _max_retries: int = 3

    @property
    def type(self) -> str:
        return "huggingface-llm"

    def _setup(self, **kwargs):
        """
        Setup the HuggingFace LLM

        Args:
            **kwargs: ["api_token", "max_retries"]

        """
        self.api_token = (
            kwargs.get("api_token") or os.getenv("HUGGINGFACE_API_KEY") or None
        )
        if self.api_token is None:
            raise APIKeyNotFoundError("HuggingFace Hub API key is required")

        # Since the huggingface API only returns few tokens at a time, we need to
        # call the API multiple times to get all the tokens. This is the maximum
        # number of retries we will do.
        if kwargs.get("max_retries"):
            self._max_retries = kwargs.get("max_retries")

    def __init__(self, **kwargs):
        """
        __init__ method of HuggingFaceLLM Class

        Args:
            **kwargs: ["api_token", "max_retries"]

        """
        self._setup(**kwargs)

    def query(self, payload) -> str:
        """
        Query the HF API
        Args:
            payload: A JSON form payload

        Returns:
            str: Value of the field "generated_text" in response JSON
                given by the remote server.

        """

        headers = {"Authorization": f"Bearer {self.api_token}"}

        response = requests.post(
            self._api_url, headers=headers, json=payload, timeout=60
        )

        return response.json()[0]["generated_text"]

    def call(self, instruction: AbstractPrompt, suffix: str = "") -> str:
        """
        A call method of HuggingFaceLLM class.
        Args:
            instruction (AbstractPrompt): A prompt object with instruction for LLM.
            suffix (str): A string representing the suffix to be truncated
                from the generated response.

        Returns
            str: LLM response.

        """

        prompt = instruction.to_string()
        payload = prompt + suffix

        # sometimes the API doesn't return a valid response, so we retry passing the
        # output generated from the previous call as the input
        for _i in range(self._max_retries):
            response = self.query({"inputs": payload})
            payload = response

            match = re.search(
                "(```python)(.*)(```)",
                response.replace(prompt + suffix, ""),
                re.DOTALL | re.MULTILINE,
            )
            if match:
                break

        return response.replace(prompt + suffix, "")


class BaseGoogle(LLM):
    """Base class to implement a new Google LLM

    LLM base class is extended to be used with
    """

    temperature: Optional[float] = 0
    top_p: Optional[float] = 0.8
    top_k: Optional[int] = 40
    max_output_tokens: Optional[int] = 1000

    def _valid_params(self):
        return ["temperature", "top_p", "top_k", "max_output_tokens"]

    def _set_params(self, **kwargs):
        """
        Dynamically set Parameters for the object.

        Args:
            **kwargs:
                Possible keyword arguments: "temperature", "top_p", "top_k",
                "max_output_tokens".

        Returns:
            None.

        """

        valid_params = self._valid_params()
        for key, value in kwargs.items():
            if key in valid_params:
                setattr(self, key, value)

    def _validate(self):
        """Validates the parameters for Google"""

        if self.temperature is not None and not 0 <= self.temperature <= 1:
            raise ValueError("temperature must be in the range [0.0, 1.0]")

        if self.top_p is not None and not 0 <= self.top_p <= 1:
            raise ValueError("top_p must be in the range [0.0, 1.0]")

        if self.top_k is not None and not 0 <= self.top_k <= 100:
            raise ValueError("top_k must be in the range [0.0, 100.0]")

        if self.max_output_tokens is not None and self.max_output_tokens <= 0:
            raise ValueError("max_output_tokens must be greater than zero")

    @abstractmethod
    def _generate_text(self, prompt: str) -> str:
        """
        Generates text for prompt, specific to implementation.

        Args:
            prompt (str): A string representation of the prompt.

        Returns:
            str: LLM response.

        """
        raise MethodNotImplementedError("method has not been implemented")

    def call(self, instruction: AbstractPrompt, suffix: str = "") -> str:
        """
        Call the Google LLM.

        Args:
<<<<<<< HEAD
            instruction (Prompt): Instruction to pass.
=======
            instruction (AbstractPrompt): Instruction to pass.
>>>>>>> 2098539d
            suffix (str): Suffix to pass. Defaults to an empty string ("").

        Returns:
            str: LLM response.

        """
        self.last_prompt = instruction.to_string() + suffix
        return self._generate_text(self.last_prompt)<|MERGE_RESOLUTION|>--- conflicted
+++ resolved
@@ -434,11 +434,7 @@
         Call the Google LLM.
 
         Args:
-<<<<<<< HEAD
-            instruction (Prompt): Instruction to pass.
-=======
             instruction (AbstractPrompt): Instruction to pass.
->>>>>>> 2098539d
             suffix (str): Suffix to pass. Defaults to an empty string ("").
 
         Returns:

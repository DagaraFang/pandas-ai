site_name: PandasAI
site_url: https://pandasai.readthedocs.io/en/latest/
repo_url: https://github.com/gventuri/pandas-ai
edit_uri: https://github.com/gventuri/pandas-ai/blob/main/docs/
site_description: PandasAI is a Python library that integrates generative artificial intelligence capabilities into pandas, making dataframes conversational
site_author: Gabriele Venturi

theme:
  name: readthedocs
  highlightjs: true

nav:
  - Introduction: index.md
  - Getting Started: getting-started.md
  - Connectors:
      - connectors.md
  - LLMs:
      - LLMs/llms.md
  - Pipelines:
      - pipelines/pipelines.md
  - Advanced usage:
      - skills.md
      - shortcuts.md
      - custom-head.md
      - save-dataframes.md
      - determinism.md
      - cache.md
      - custom-response.md
      - custom-whitelisted-dependencies.md
  - Examples:
      - examples.md
  - API:
      - API/pandasai.md
      - API/prompts.md
      - API/llms.md
      - API/helpers.md
  - About:
      - Release Notes: release-notes.md
      - Contributing: CONTRIBUTING.md
      - Documents Building: building_docs.md
      - License: license.md
extra:
<<<<<<< HEAD
  version: "1.5.19"
=======
  version: "1.5.16"
>>>>>>> 10e644f7
plugins:
  - search
  - mkdocstrings:
      handlers:
        # See: https://mkdocstrings.github.io/python/usage/
        python:
          options:
            docstring_style: google
markdown_extensions:
  - markdown_include.include:
      base_path: .
  - admonition<|MERGE_RESOLUTION|>--- conflicted
+++ resolved
@@ -40,11 +40,7 @@
       - Documents Building: building_docs.md
       - License: license.md
 extra:
-<<<<<<< HEAD
   version: "1.5.19"
-=======
-  version: "1.5.16"
->>>>>>> 10e644f7
 plugins:
   - search
   - mkdocstrings:
